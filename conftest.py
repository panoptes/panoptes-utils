# This is in the root PANDIR directory so that pytest will recognize the
# options added below without having to also specify pocs/test, or a
# one of the tests in that directory, on the command line; i.e. pytest
# doesn't load pocs/tests/conftest.py until after it has searched for
# tests.
# In addition, there are fixtures defined here that are available to
# all tests, not just those in pocs/tests.

import copy
import os
import pytest
import subprocess
import time
import shutil

from panoptes.utils.database import PanDB
from panoptes.utils.logger import get_root_logger
from panoptes.utils.messaging import PanMessaging

# Global variable set to a bool by can_connect_to_mongo().
_can_connect_to_mongo = None
_all_databases = ['mongo', 'file', 'memory']


def pytest_addoption(parser):
    db_names = ",".join(_all_databases) + ' (or all for all databases)'
    group = parser.getgroup("PANOPTES pytest options")
    group.addoption(
        "--with-hardware",
        nargs='+',
        default=[],
        help=("A comma separated list of hardware to test."))
    group.addoption(
        "--without-hardware",
        nargs='+',
        default=[],
        help=("A comma separated list of hardware to NOT test. "))
    group.addoption(
        "--solve",
        action="store_true",
        default=False,
        help="If tests that require solving should be run")
    group.addoption(
        "--test-cloud-storage",
        action="store_true",
        default=False,
        dest="test_cloud_storage",
        help="Tests cloud strorage functions." +
        "Requires $PANOPTES_CLOUD_KEY to be set to path of valid json service key")
    group.addoption(
        "--test-databases",
        nargs="+",
        default=['file'],
        help=("Test databases in the list. List items can include: " + db_names +
              ". Note that travis-ci will test all of them by default."))


def pytest_runtest_logstart(nodeid, location):
    """Signal the start of running a single test item.

    This hook will be called before pytest_runtest_setup(),
    pytest_runtest_call() and pytest_runtest_teardown() hooks.

    Args:
        nodeid (str) – full id of the item
        location – a triple of (filename, linenum, testname)
    """
    try:
        logger = get_root_logger()
        logger.critical('')
        logger.critical('##########' * 8)
        logger.critical('     START TEST {}', nodeid)
    except Exception:
        pass


def pytest_runtest_logfinish(nodeid, location):
    """Signal the complete finish of running a single test item.

    This hook will be called after pytest_runtest_setup(),
    pytest_runtest_call() and pytest_runtest_teardown() hooks.

    Args:
        nodeid (str) – full id of the item
        location – a triple of (filename, linenum, testname)
    """
    try:
        logger = get_root_logger()
        logger.critical('')
        logger.critical('       END TEST {}', nodeid)
        logger.critical('##########' * 8)
    except Exception:
        pass


def pytest_runtest_logreport(report):
    """Adds the failure info that pytest prints to stdout into the log."""
    if report.skipped or report.outcome != 'failed':
        return
    try:
        logger = get_root_logger()
        logger.critical('')
        logger.critical('  TEST {} FAILED during {}\n\n{}\n', report.nodeid, report.when,
                        report.longreprtext)
        cnt = 15
        if report.capstdout:
            logger.critical('{}Captured stdout during {}{}\n{}\n', '= ' * cnt, report.when,
                            ' =' * cnt, report.capstdout)
        if report.capstderr:
            logger.critical('{}Captured stderr during {}{}\n{}\n', '* ' * cnt, report.when,
                            ' *' * cnt, report.capstderr)
    except Exception:
        pass


<<<<<<< HEAD
@pytest.fixture(autouse=True, scope='session')
def config_server():
    logger = get_root_logger()
    logger.info(f'Starting config_server')

    cmd = os.path.join(os.getenv('PANDIR'), 'panoptes-utils', 'scripts', 'run_config_server.py')
    args = [cmd, '--no-save']

    get_root_logger().info('config_server fixture starting: {}', args)
    proc = subprocess.Popen(args, stdout=subprocess.DEVNULL, stderr=subprocess.DEVNULL)
    time.sleep(3)
    yield
    logger.info(f'Terminating config_server')
    proc.terminate()
=======
@pytest.fixture(scope='session')
def host():
    return 'localhost'


@pytest.fixture(scope='session')
def port():
    return '6565'


@pytest.fixture(scope='session')
def config_path():
    return os.path.join(os.getenv('PANDIR'),
                        'panoptes-utils',
                        'panoptes',
                        'tests',
                        'panoptes_utils_testing.yaml'
                        )


@pytest.fixture(scope='module', autouse=True)
def config_server(host, port, config_path):
    cmd = shutil.which('panoptes-config-server')
    assert cmd is not None

    args = [cmd, '--config-file', config_path,
            '--host', host,
            '--port', port,
            '--ignore-local',
            '--no-save']

    logger = get_root_logger()
    logger.debug(f'Starting config_server for testing module: {args!r}')

    proc = subprocess.Popen(args, stdout=subprocess.PIPE, stderr=subprocess.PIPE)
    logger.critical(f'config_server started with PID={proc.pid}')

    time.sleep(1.5)
    yield
    logger.critical(f'Killing config_server started with PID={proc.pid}')
    try:
        outs, errs = proc.communicate(timeout=1)
    except subprocess.TimeoutExpired:
        proc.kill()
        outs, errs = proc.communicate()
>>>>>>> 730160ce


@pytest.fixture
def temp_file():
    temp_file = 'temp'
    with open(temp_file, 'w') as f:
        f.write('')

    yield temp_file
    os.unlink(temp_file)


class FakeLogger:
    def __init__(self):
        self.messages = []
        pass

    def _add(self, name, *args):
        msg = [name]
        assert len(args) == 1
        assert isinstance(args[0], tuple)
        msg.append(args[0])
        self.messages.append(msg)

    def debug(self, *args):
        self._add('debug', args)

    def info(self, *args):
        self._add('info', args)

    def warning(self, *args):
        self._add('warning', args)

    def error(self, *args):
        self._add('error', args)

    def critical(self, *args):
        self._add('critical', args)


@pytest.fixture(scope='function')
def fake_logger():
    return FakeLogger()


def can_connect_to_mongo():
    global _can_connect_to_mongo
    if _can_connect_to_mongo is None:
        logger = get_root_logger()
        try:
            PanDB(db_type='mongo', db_name='panoptes_testing', logger=logger, connect=True)
            _can_connect_to_mongo = True
        except Exception:
            _can_connect_to_mongo = False
        logger.info('can_connect_to_mongo = {}', _can_connect_to_mongo)
    return _can_connect_to_mongo


@pytest.fixture(scope='function', params=_all_databases)
def db_type(request):

    db_list = request.config.option.test_databases
    if request.param not in db_list and 'all' not in db_list:
        pytest.skip("Skipping {} DB, set --test-all-databases=True".format(request.param))

    # If testing mongo, make sure we can connect, otherwise skip.
    if request.param == 'mongo' and not can_connect_to_mongo():
        pytest.skip("Can't connect to {} DB, skipping".format(request.param))
    PanDB.permanently_erase_database(
        request.param, 'panoptes_testing', really='Yes', dangerous='Totally')
    return request.param


@pytest.fixture(scope='function')
def db(db_type):
    return PanDB(
        db_type=db_type, db_name='panoptes_testing', logger=get_root_logger(), connect=True)


@pytest.fixture(scope='function')
def memory_db():
    PanDB.permanently_erase_database(
        'memory', 'panoptes_testing', really='Yes', dangerous='Totally')
    return PanDB(db_type='memory', db_name='panoptes_testing')


# -----------------------------------------------------------------------
# Messaging support fixtures. It is important that tests NOT use the same
# ports that the real pocs_shell et al use; when they use the same ports,
# then tests may cause errors in the real system (e.g. by sending a
# shutdown command).


@pytest.fixture(scope='module')
def messaging_ports():
    # Some code (e.g. POCS._setup_messaging) assumes that sub and pub ports
    # are sequential so these need to match that assumption for now.
    return dict(msg_ports=(43001, 43002), cmd_ports=(44001, 44002))


@pytest.fixture(scope='function')
def message_forwarder(messaging_ports):
    cmd = shutil.which('panoptes-messaging-hub')
    assert cmd is not None
    args = [cmd]
    # Note that the other programs using these port pairs consider
    # them to be pub and sub, in that order, but the forwarder sees things
    # in reverse: it subscribes to the port that others publish to,
    # and it publishes to the port that others subscribe to.
    for _, (sub, pub) in messaging_ports.items():
        args.append('--pair')
        args.append(str(sub))
        args.append(str(pub))

    get_root_logger().info('message_forwarder fixture starting: {}', args)
    proc = subprocess.Popen(args, stdout=subprocess.DEVNULL, stderr=subprocess.DEVNULL)
    # It takes a while for the forwarder to start, so allow for that.
    # TODO(jamessynge): Come up with a way to speed up these fixtures.
    time.sleep(3)
    yield messaging_ports
    proc.terminate()


@pytest.fixture(scope='function')
def msg_publisher(message_forwarder):
    port = message_forwarder['msg_ports'][0]
    publisher = PanMessaging.create_publisher(port)
    yield publisher
    publisher.close()


@pytest.fixture(scope='function')
def msg_subscriber(message_forwarder):
    port = message_forwarder['msg_ports'][1]
    subscriber = PanMessaging.create_subscriber(port)
    yield subscriber
    subscriber.close()


@pytest.fixture(scope='function')
def cmd_publisher(message_forwarder):
    port = message_forwarder['cmd_ports'][0]
    publisher = PanMessaging.create_publisher(port)
    yield publisher
    publisher.close()


@pytest.fixture(scope='function')
def cmd_subscriber(message_forwarder):
    port = message_forwarder['cmd_ports'][1]
    subscriber = PanMessaging.create_subscriber(port)
    yield subscriber
    subscriber.close()


@pytest.fixture(scope='function')
def save_environ():
    old_env = copy.deepcopy(os.environ)
    yield
    os.environ = old_env


@pytest.fixture(scope='session')
def data_dir():
    return os.path.join(os.getenv('PANDIR'), 'panoptes-utils', 'panoptes/utils', 'tests', 'data')


@pytest.fixture(scope='session')
def unsolved_fits_file(data_dir):
    return os.path.join(data_dir, 'unsolved.fits')


@pytest.fixture(scope='session')
def solved_fits_file(data_dir):
    return os.path.join(data_dir, 'solved.fits.fz')


@pytest.fixture(scope='session')
def tiny_fits_file(data_dir):
    return os.path.join(data_dir, 'tiny.fits')


@pytest.fixture(scope='session')
def noheader_fits_file(data_dir):
    return os.path.join(data_dir, 'noheader.fits')<|MERGE_RESOLUTION|>--- conflicted
+++ resolved
@@ -113,22 +113,6 @@
         pass
 
 
-<<<<<<< HEAD
-@pytest.fixture(autouse=True, scope='session')
-def config_server():
-    logger = get_root_logger()
-    logger.info(f'Starting config_server')
-
-    cmd = os.path.join(os.getenv('PANDIR'), 'panoptes-utils', 'scripts', 'run_config_server.py')
-    args = [cmd, '--no-save']
-
-    get_root_logger().info('config_server fixture starting: {}', args)
-    proc = subprocess.Popen(args, stdout=subprocess.DEVNULL, stderr=subprocess.DEVNULL)
-    time.sleep(3)
-    yield
-    logger.info(f'Terminating config_server')
-    proc.terminate()
-=======
 @pytest.fixture(scope='session')
 def host():
     return 'localhost'
@@ -174,7 +158,6 @@
     except subprocess.TimeoutExpired:
         proc.kill()
         outs, errs = proc.communicate()
->>>>>>> 730160ce
 
 
 @pytest.fixture
