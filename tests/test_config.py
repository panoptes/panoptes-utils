--- conflicted
+++ resolved
@@ -3,6 +3,7 @@
 from astropy import units as u
 from panoptes.utils.serializers import to_yaml
 from panoptes.utils.config.helpers import load_config
+from panoptes.utils.config.helpers import save_config
 
 
 def test_load_config(config_path):
@@ -18,31 +19,27 @@
     temp_conf_file = tmp_path / 'temp_conf.yaml'
     temp_conf_local_file = tmp_path / 'temp_conf_local.yaml'
 
-<<<<<<< HEAD
-    temp_config = load_config(str(temp_conf_file.absolute()))
-=======
     temp_conf_file.write_text(to_yaml(temp_conf_text))
 
     temp_conf_text['name'] = 'Local Name'
     temp_conf_local_file.write_text(to_yaml(temp_conf_text))
 
     # Ignore the local name
-    temp_config = config.load_config(str(temp_conf_file.absolute()), ignore_local=True)
->>>>>>> 48ab0a55
+    temp_config = load_config(str(temp_conf_file.absolute()), ignore_local=True)
     assert len(temp_config) == 2
     assert temp_config['name'] == 'Temporary Name'
     assert temp_config['location']['elevation'] == 1234.56 * u.m
     assert isinstance(temp_config['location'], dict)
 
     # Don't load the local
-    temp_config = config.load_config(str(temp_conf_local_file.absolute()), ignore_local=False)
+    temp_config = load_config(str(temp_conf_local_file.absolute()), ignore_local=False)
     assert len(temp_config) == 2
     assert temp_config['name'] == 'Local Name'
     assert temp_config['location']['elevation'] == 1234.56 * u.m
     assert isinstance(temp_config['location'], dict)
 
     # Reload the local but don't parse
-    temp_config = config.load_config(str(temp_conf_file.absolute()), parse=False)
+    temp_config = load_config(str(temp_conf_file.absolute()), parse=False)
     assert len(temp_config) == 2
     assert temp_config['name'] == 'Local Name'
     assert temp_config['location']['elevation'] == '1234.56 m'
@@ -53,22 +50,22 @@
     """Test saving with a custom file"""
     temp_conf_file = tmp_path / 'temp_conf.yaml'
 
-    config.save_config(str(temp_conf_file), dict(foo=1, bar=2), overwrite=False)
+    save_config(str(temp_conf_file), dict(foo=1, bar=2), overwrite=False)
 
     temp_local = str(temp_conf_file).replace('.yaml', '_local.yaml')
     assert os.path.exists(temp_local)
 
-    temp_config = config.load_config(str(temp_conf_file), ignore_local=True)
+    temp_config = load_config(str(temp_conf_file), ignore_local=True)
     assert temp_config == dict()
 
-    temp_config = config.load_config(str(temp_conf_file), ignore_local=False)
+    temp_config = load_config(str(temp_conf_file), ignore_local=False)
     assert temp_config['foo'] == 1
 
     with pytest.raises(FileExistsError):
-        config.save_config(str(temp_conf_file), dict(foo=2, bar=2), overwrite=False)
+        save_config(str(temp_conf_file), dict(foo=2, bar=2), overwrite=False)
 
-    config.save_config(str(temp_conf_file), dict(foo=2, bar=2), overwrite=True)
-    temp_config = config.load_config(str(temp_conf_file))
+    save_config(str(temp_conf_file), dict(foo=2, bar=2), overwrite=True)
+    temp_config = load_config(str(temp_conf_file))
     assert temp_config['foo'] == 2
 
 
@@ -78,11 +75,11 @@
     temp_conf_local_file = tmp_path / 'temp_conf_local.yaml'
 
     # Save the local directly.
-    config.save_config(str(temp_conf_local_file), dict(foo=1, bar=2), overwrite=False)
+    save_config(str(temp_conf_local_file), dict(foo=1, bar=2), overwrite=False)
     assert os.path.exists(temp_conf_local_file)
 
-    temp_config = config.load_config(str(temp_conf_file), ignore_local=True)
+    temp_config = load_config(str(temp_conf_file), ignore_local=True)
     assert temp_config == dict()
 
-    temp_config = config.load_config(str(temp_conf_file))
+    temp_config = load_config(str(temp_conf_file))
     assert temp_config['foo'] == 1