major = 0
minor = 0
<<<<<<< HEAD
patch = 3
=======
patch = 4
>>>>>>> 88177c88

__version__ = '{}.{}.{}'.format(major, minor, patch)<|MERGE_RESOLUTION|>--- conflicted
+++ resolved
@@ -1,9 +1,5 @@
 major = 0
 minor = 0
-<<<<<<< HEAD
-patch = 3
-=======
 patch = 4
->>>>>>> 88177c88
 
 __version__ = '{}.{}.{}'.format(major, minor, patch)