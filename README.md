[![PyPI version](https://badge.fury.io/py/panoptes-utils.svg)](https://badge.fury.io/py/panoptes-utils)
[![Build Status](https://travis-ci.com/panoptes/panoptes-utils.svg?branch=master)](https://travis-ci.com/panoptes/panoptes-utils)
[![codecov](https://codecov.io/gh/panoptes/panoptes-utils/branch/master/graph/badge.svg)](https://codecov.io/gh/panoptes/panoptes-utils)
[![Documentation Status](https://readthedocs.org/projects/panoptes-utils/badge/?version=latest)](https://panoptes-utils.readthedocs.io/en/latest/?badge=latest)

# PANOPTES Utils

Utility functions for use within the PANOPTES ecosystem and for general astronomical processing.

See the full documentation at: https://panoptes-utils.readthedocs.io

# Install
<a href="#" name='install'></a>

> See [Docker](#docker) for ways to run that `panoptes-utils` without installing
to your host computer.

To install type:

```bash
pip install panoptes-utils
```

There are also a number of optional dependencies, which can be installed as following:

```bash
pip install "panoptes-utils[social,test]"
# -or-
pip install "panoptes-utils[all]"
```

# Services
<a href="#" name='services'></a>

## Config Server
<a href="#" name='config-server'></a>

A simple config param server. Runs as a Flask microservice that delivers JSON documents
in response to requests for config key items.

<<<<<<< HEAD
```bash
run-config-server
```

The server can be queried/set in python:
=======
For more details and usage examples, see the [config server README](panoptes/utils/config/README.md).
>>>>>>> 4d44a895

```python
>>> from panoptes.utils.config.server import config_server
>>> from panoptes.utils.config import client

>>> server_process=config_server()

>>> client.get_config('location.horizon')
30.0

>>> server_process.terminate()  # Or just exit notebook/console
```

## Messaging Hub
<a href="#" name='messaging-hub'></a>

The messaging hub is responsible for relaying zeromq messages between the various components of a
PANOPTES system. Running the Messaging Hub will set up a forwarding service that allows for an arbitrary
number of publishers and subscribers.

```bash
panoptes-messaging-hub --from-config
```

## Docker
<a name="docker"></a>

Docker containers are available for running the `panoptes - utils` module and associated services, which
also serve as the base container for all other PANOPTES related containers.

See our [Docker documentation](https://panoptes-utils.readthedocs.io/en/latest/docker.html) for details.<|MERGE_RESOLUTION|>--- conflicted
+++ resolved
@@ -38,15 +38,7 @@
 A simple config param server. Runs as a Flask microservice that delivers JSON documents
 in response to requests for config key items.
 
-<<<<<<< HEAD
-```bash
-run-config-server
-```
-
-The server can be queried/set in python:
-=======
 For more details and usage examples, see the [config server README](panoptes/utils/config/README.md).
->>>>>>> 4d44a895
 
 ```python
 >>> from panoptes.utils.config.server import config_server
