--- conflicted
+++ resolved
@@ -1,14 +1,8 @@
 #!/bin/bash -e
 SOURCE_DIR="${PANDIR}/panoptes-utils"
-<<<<<<< HEAD
-CLOUD_FILE="cloudbuild-utils-${1:-all}.yaml"
-
-echo "Using ${CLOUD_FILE}"
-=======
 BASE_CLOUD_FILE="cloudbuild-base-${1:-all}.yaml"
 CLOUD_FILE="cloudbuild-utils-${1:-all}.yaml"
 
->>>>>>> 4d44a895
 
 if [[ $* == *--base* ]]; then
     echo "Using ${BASE_CLOUD_FILE}"
@@ -24,8 +18,4 @@
 gcloud builds submit \
     --timeout="5h" \
     --config "${SOURCE_DIR}/docker/${CLOUD_FILE}" \
-<<<<<<< HEAD
-    --async "${SOURCE_DIR}"
-=======
     "${SOURCE_DIR}"
->>>>>>> 4d44a895
