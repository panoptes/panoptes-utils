#!/bin/bash -e 

export PYTHONPATH="$PYTHONPATH:$PANDIR/panoptes-utils/scripts/testing/coverage"
export COVERAGE_PROCESS_START=${PANDIR}/panoptes-utils/.coveragerc
coverage run $(which pytest) -v --test-databases all

<<<<<<< HEAD
# Only worry about coverage if on travis.
=======
# Upload coverage reports if running from Travis.
>>>>>>> af5be9b1
if [[ $TRAVIS ]]; then
	coverage combine
	bash <(curl -s https://codecov.io/bash)
fi<|MERGE_RESOLUTION|>--- conflicted
+++ resolved
@@ -4,11 +4,7 @@
 export COVERAGE_PROCESS_START=${PANDIR}/panoptes-utils/.coveragerc
 coverage run $(which pytest) -v --test-databases all
 
-<<<<<<< HEAD
-# Only worry about coverage if on travis.
-=======
 # Upload coverage reports if running from Travis.
->>>>>>> af5be9b1
 if [[ $TRAVIS ]]; then
 	coverage combine
 	bash <(curl -s https://codecov.io/bash)
