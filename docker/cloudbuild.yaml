options:
  machineType: "N1_HIGHCPU_8"
  substitutionOption: "ALLOW_LOOSE"
timeout: 18000s  # 5 hours

substitutions:
  _PLATFORMS: linux/amd64,linux/arm64
<<<<<<< HEAD
=======
  _BASE_IMAGE_NAME: panoptes-base
  _IMAGE_NAME: panoptes-utils
  _REPO_URL: https://github.com/panoptes/panoptes-utils
>>>>>>> 2dc6fbe0
  _TAG: latest

steps:
  # Fetch the repo from github
  - name: gcr.io/cloud-builders/git
    id: "clone-repo"
    args: ["clone", "${_REPO_URL}"]
    waitFor: ["-"]

  # Set up multiarch support
  - name: "gcr.io/cloud-builders/docker"
    id: "setup-buildx"
    env:
      - "DOCKER_CLI_EXPERIMENTAL=enabled"
    args:
      - "run"
      - "--privileged"
      - "--rm"
      - "docker/binfmt:a7996909642ee92942dcd6cff44b9b95f08dad64"
    waitFor: ["-"]

  # Build builder
  - name: "gcr.io/cloud-builders/docker"
    id: "build-builder"
    env:
      - "DOCKER_CLI_EXPERIMENTAL=enabled"
    args:
      - "buildx"
      - "create"
      - "--use"
      - "--driver=docker-container"
    waitFor: ["setup-buildx"]

<<<<<<< HEAD
  # Build base
  - name: "gcr.io/cloud-builders/docker"
    id: "build-base"
=======
  - name: 'gcr.io/cloud-builders/docker'
    id: "pull-cached-image"
    entrypoint: 'bash'
    args: ['-c', 'docker pull gcr.io/${PROJECT_ID}/${_IMAGE_NAME}:${_TAG} || exit 0']
    waitFor: ["build-builder"]

  - name: 'gcr.io/cloud-builders/docker'
    id: "pull-cached-base-image"
    entrypoint: 'bash'
    args: ['-c', 'docker pull gcr.io/${PROJECT_ID}/${_BASE_IMAGE_NAME}:${_TAG} || exit 0']
    waitFor: ["pull-cached-image"]

  # Build base with cloned panoptes-utils as source directory
  - name: "gcr.io/cloud-builders/docker"
    id: "build-base"
    env:
      - "DOCKER_CLI_EXPERIMENTAL=enabled"
    args:
      - "buildx"
      - "build"
      - "--push"
      - "--platform=${_PLATFORMS}"
      - "-f=docker/base.Dockerfile"
      - "--tag=gcr.io/${PROJECT_ID}/${_BASE_IMAGE_NAME}:${_TAG}"
      - "--cache-from=gcr.io/${PROJECT_ID}/${_BASE_IMAGE_NAME}:${_TAG}"
      - "panoptes-utils"
    waitFor: ["pull-cached-image"]

  # Build with cloned panoptes-utils as source directory
  - name: "gcr.io/cloud-builders/docker"
    id: "build-images"
>>>>>>> 2dc6fbe0
    env:
      - "DOCKER_CLI_EXPERIMENTAL=enabled"
    args:
      - "buildx"
      - "build"
      - "--push"
      - "--platform=${_PLATFORMS}"
<<<<<<< HEAD
      - "-f=docker/base.Dockerfile"
      - "--tag=gcr.io/${PROJECT_ID}/panoptes-base:${_TAG}"
      - "--cache-from=gcr.io/${PROJECT_ID}/panoptes-base:${_TAG}"
      - "."
    waitFor: ["build-builder"]

  # Build
  - name: "gcr.io/cloud-builders/docker"
    id: "build-images"
    env:
      - "DOCKER_CLI_EXPERIMENTAL=enabled"
    args:
      - "buildx"
      - "build"
      - "--push"
      - "--platform=linux/amd64,linux/arm64"
      - "-f=docker/Dockerfile"
      - "--tag=gcr.io/${PROJECT_ID}/panoptes-utils:${_TAG}"
      - "--cache-from=gcr.io/${PROJECT_ID}/panoptes-utils:${_TAG}"
      - "."
    waitFor: ["build-base"]
=======
      - "-f=docker/Dockerfile"
      - "--build-arg=image_url=gcr.io/${PROJECT_ID}/${_BASE_IMAGE_NAME}:${_TAG}"
      - "--tag=gcr.io/${PROJECT_ID}/${_IMAGE_NAME}:${_TAG}"
      - "--cache-from=gcr.io/${PROJECT_ID}/${_IMAGE_NAME}:${_TAG}"
      - "panoptes-utils"
    waitFor: ["build-base", "clone-repo"]
>>>>>>> 2dc6fbe0
<|MERGE_RESOLUTION|>--- conflicted
+++ resolved
@@ -5,12 +5,9 @@
 
 substitutions:
   _PLATFORMS: linux/amd64,linux/arm64
-<<<<<<< HEAD
-=======
   _BASE_IMAGE_NAME: panoptes-base
   _IMAGE_NAME: panoptes-utils
   _REPO_URL: https://github.com/panoptes/panoptes-utils
->>>>>>> 2dc6fbe0
   _TAG: latest
 
 steps:
@@ -44,11 +41,6 @@
       - "--driver=docker-container"
     waitFor: ["setup-buildx"]
 
-<<<<<<< HEAD
-  # Build base
-  - name: "gcr.io/cloud-builders/docker"
-    id: "build-base"
-=======
   - name: 'gcr.io/cloud-builders/docker'
     id: "pull-cached-image"
     entrypoint: 'bash'
@@ -80,7 +72,6 @@
   # Build with cloned panoptes-utils as source directory
   - name: "gcr.io/cloud-builders/docker"
     id: "build-images"
->>>>>>> 2dc6fbe0
     env:
       - "DOCKER_CLI_EXPERIMENTAL=enabled"
     args:
@@ -88,33 +79,9 @@
       - "build"
       - "--push"
       - "--platform=${_PLATFORMS}"
-<<<<<<< HEAD
-      - "-f=docker/base.Dockerfile"
-      - "--tag=gcr.io/${PROJECT_ID}/panoptes-base:${_TAG}"
-      - "--cache-from=gcr.io/${PROJECT_ID}/panoptes-base:${_TAG}"
-      - "."
-    waitFor: ["build-builder"]
-
-  # Build
-  - name: "gcr.io/cloud-builders/docker"
-    id: "build-images"
-    env:
-      - "DOCKER_CLI_EXPERIMENTAL=enabled"
-    args:
-      - "buildx"
-      - "build"
-      - "--push"
-      - "--platform=linux/amd64,linux/arm64"
-      - "-f=docker/Dockerfile"
-      - "--tag=gcr.io/${PROJECT_ID}/panoptes-utils:${_TAG}"
-      - "--cache-from=gcr.io/${PROJECT_ID}/panoptes-utils:${_TAG}"
-      - "."
-    waitFor: ["build-base"]
-=======
       - "-f=docker/Dockerfile"
       - "--build-arg=image_url=gcr.io/${PROJECT_ID}/${_BASE_IMAGE_NAME}:${_TAG}"
       - "--tag=gcr.io/${PROJECT_ID}/${_IMAGE_NAME}:${_TAG}"
       - "--cache-from=gcr.io/${PROJECT_ID}/${_IMAGE_NAME}:${_TAG}"
       - "panoptes-utils"
-    waitFor: ["build-base", "clone-repo"]
->>>>>>> 2dc6fbe0
+    waitFor: ["build-base", "clone-repo"]