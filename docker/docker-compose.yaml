--- conflicted
+++ resolved
@@ -2,28 +2,6 @@
 services:
   config-server:
     image: gcr.io/panoptes-survey/panoptes-utils:latest
-<<<<<<< HEAD
-    container_name: config-server
-    privileged: true
-    network_mode: host
-    env_file:
-      - "${PANDIR:-/var/panoptes}/env_file"
-    volumes:
-      - pandir:/var/panoptes
-    command: /bin/bash -c "${PANDIR:-/var/panoptes}/panoptes-utils/bin/panoptes-config-server --public"
-  messaging-hub:
-    image: gcr.io/panoptes-survey/panoptes-utils:latest
-    container_name: messaging-hub
-    privileged: true
-    network_mode: host
-    env_file:
-      - "${PANDIR:-/var/panoptes}/env_file"
-    depends_on:
-      - "config-server"        
-    volumes:
-      - pandir:/var/panoptes
-    command: /bin/bash -c "${PANDIR:-/var/panoptes}/panoptes-utils/bin/panoptes-messaging-hub --from-config --config-host 0.0.0.0"
-=======
     init: true
     container_name: config-server
     privileged: true
@@ -51,7 +29,6 @@
       - "--"
       - "$PANDIR/panoptes-utils/bin/panoptes-messaging-hub"
       - "--from-config"
->>>>>>> 4d44a895
 volumes:
     pandir:
       driver: local
