#!/bin/bash -ie

USER_ID=${LOCAL_USER_ID:-9001}

# See https://denibertovic.com/posts/handling-permissions-with-docker-volumes/
echo "Starting with UID : $USER_ID"
useradd --shell /bin/zsh -u $USER_ID -o -c "PANOPTES User" -m panoptes -g panoptes -G plugdev,dialout
export HOME=/home/panoptes

# Create SSH key if it doesn't exist
SSH_KEY="${HOME}/.ssh/id_rsa"
if ! test -f "$SSH_KEY"; then
    gosu panoptes mkdir -p "${HOME}/.ssh"
    gosu panoptes ssh-keygen -q -t rsa -N "" -f "${SSH_KEY}"
fi

<<<<<<< HEAD
=======
# Update home permissions
chown -R ${USER_ID}:${USER_ID} $HOME

# We always want to update the requirements because it is assumed the container
# will run with the local directory mapped and that may have changed.
if test -f requirements.txt; then
    gosu panoptes pip install --no-cache-dir -q -r requirements.txt
    gosu panoptes pip install --no-cache-dir -q -e .
fi

METADATA_URL='http://metadata.google.internal/computeMetadata/v1/project/attributes'

>>>>>>> 4d44a895
# Authenticate if key has been set - used on local units
if [ ! -z ${GOOGLE_APPLICATION_CREDENTIALS} ]; then
    echo "Found Google credentials, activating service account."
    echo "GOOGLE_APPLICATION_CREDENTIALS: ${GOOGLE_APPLICATION_CREDENTIALS}"
<<<<<<< HEAD
    /root/google-cloud-sdk/bin/gcloud auth activate-service-account \
    --key-file="$GOOGLE_APPLICATION_CREDENTIALS"
=======
    gosu panoptes gcloud auth activate-service-account --key-file="$GOOGLE_APPLICATION_CREDENTIALS"
>>>>>>> 4d44a895
fi

# Authenticate if on GCE
if [ ! -z ${GOOGLE_COMPUTE_INSTANCE} ]; then
    echo "Looks like this is a GCE instance."
    echo "Getting Cloud SQL config from metadata server"
    curl --silent "${METADATA_URL}/cloud_sql_conf" -H "Metadata-Flavor: Google" > ${HOME}/.cloud-sql-conf.yaml

    echo "Getting DB passwords from metadata server"
    curl --silent "${METADATA_URL}/pgpass" -H "Metadata-Flavor: Google" > ${HOME}/.pgpass
    chmod 600 ${HOME}/.pgpass

    echo "Starting Cloud SQL proxy"
    python ${PANDIR}/panoptes-utils/scripts/connect_cloud_sql_proxy.py \
        --config="${HOME}/.cloud-sql-conf.yaml" \
        --verbose &
fi

# Pass arguments
exec gosu panoptes "$@"<|MERGE_RESOLUTION|>--- conflicted
+++ resolved
@@ -14,8 +14,6 @@
     gosu panoptes ssh-keygen -q -t rsa -N "" -f "${SSH_KEY}"
 fi
 
-<<<<<<< HEAD
-=======
 # Update home permissions
 chown -R ${USER_ID}:${USER_ID} $HOME
 
@@ -28,17 +26,11 @@
 
 METADATA_URL='http://metadata.google.internal/computeMetadata/v1/project/attributes'
 
->>>>>>> 4d44a895
 # Authenticate if key has been set - used on local units
 if [ ! -z ${GOOGLE_APPLICATION_CREDENTIALS} ]; then
     echo "Found Google credentials, activating service account."
     echo "GOOGLE_APPLICATION_CREDENTIALS: ${GOOGLE_APPLICATION_CREDENTIALS}"
-<<<<<<< HEAD
-    /root/google-cloud-sdk/bin/gcloud auth activate-service-account \
-    --key-file="$GOOGLE_APPLICATION_CREDENTIALS"
-=======
     gosu panoptes gcloud auth activate-service-account --key-file="$GOOGLE_APPLICATION_CREDENTIALS"
->>>>>>> 4d44a895
 fi
 
 # Authenticate if on GCE
@@ -58,4 +50,4 @@
 fi
 
 # Pass arguments
-exec gosu panoptes "$@"+exec gosu panoptes "$@"
