ARG base_image=python:3.7-slim

FROM $base_image AS base-image
MAINTAINER Developers for PANOPTES project<https://github.com/panoptes/POCS>

ARG user=panoptes
ARG pan_dir=/var/panoptes
ARG pocs_dir="${pan_dir}/POCS"

ENV user $user
ENV LANG=C.UTF-8 LC_ALL=C.UTF-8
ENV SHELL /bin/bash
ENV PANDIR $pan_dir
ENV POCS $pocs_dir
ENV PANUSER $user
ENV SOLVE_FIELD=/usr/bin/solve-field
ENV DEBIAN_FRONTEND=noninteractive
ENV ZSH_CUSTOM "/home/${user}/.oh-my-zsh/custom"

RUN apt-get update && \
    apt-get install -y --no-install-recommends \
        wget curl bzip2 ca-certificates pkg-config zsh git fonts-lato nano \
        astrometry.net sextractor dcraw exiftool libcfitsio-dev libcfitsio-bin imagemagick \
        libcfitsio-dev libfreetype6-dev libpng-dev libpq-dev ack gcc && \
    # Create our user (use zsh by default)
    useradd -m -d "/home/${user}" "${user}" -s /bin/zsh && \
    export HOME="/home/${user}" && \
    # Oh My ZSH. :)
    sh -c "$(wget https://raw.githubusercontent.com/robbyrussell/oh-my-zsh/master/tools/install.sh -O -)" && \
    git clone https://github.com/denysdovhan/spaceship-prompt.git "${ZSH_CUSTOM}/themes/spaceship-prompt" && \
    ln -s "${ZSH_CUSTOM}/themes/spaceship-prompt/spaceship.zsh-theme" "${ZSH_CUSTOM}/themes/spaceship.zsh-theme" && \
    # Create directories
    mkdir -p ${POCS} && \
    mkdir -p ${PANDIR}/logs && \
    mkdir -p ${PANDIR}/astrometry/data && \
    mkdir -p ${PANDIR}/images && \
    mkdir -p ${PANDIR}/panoptes-utils && \
    mkdir -p /astrometry/data && \
    # Google Cloud SDK
    cd "/home/${user}" && \
    wget https://sdk.cloud.google.com -O gsdk.sh && \
    bash gsdk.sh --disable-prompts && \
    echo ". /home/${user}/google-cloud-sdk/completion.zsh.inc" >> ~/.zshrc && \
    echo ". /home/${user}/google-cloud-sdk/path.zsh.inc" >> ~/.zshrc && \
    rm gsdk.sh && \
    echo "add_path /astrometry/data" >> /etc/astrometry.cfg && \
    # Cleanup apt.
    apt-get clean && \
<<<<<<< HEAD
    rm -rf /var/lib/apt/lists/* && \
=======
    rm -rf /var/lib/apt/lists/* && \
    # Change permissions and owners of directories
    chown -R "${user}" "/home/${user}" && \
    chown -R "${user}" "${PANDIR}" && \
    chown -R "${user}" /astrometry && \
    chmod -R 755 "/home/${user}"

WORKDIR ${PANDIR}/panoptes-utils

USER ${user}

# No ENTRYPOINT or CMD because this is use as a first stage
>>>>>>> ff6d63bb
<|MERGE_RESOLUTION|>--- conflicted
+++ resolved
@@ -46,9 +46,6 @@
     echo "add_path /astrometry/data" >> /etc/astrometry.cfg && \
     # Cleanup apt.
     apt-get clean && \
-<<<<<<< HEAD
-    rm -rf /var/lib/apt/lists/* && \
-=======
     rm -rf /var/lib/apt/lists/* && \
     # Change permissions and owners of directories
     chown -R "${user}" "/home/${user}" && \
@@ -60,5 +57,4 @@
 
 USER ${user}
 
-# No ENTRYPOINT or CMD because this is use as a first stage
->>>>>>> ff6d63bb
+# No ENTRYPOINT or CMD because this is use as a first stage