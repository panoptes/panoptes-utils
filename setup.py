--- conflicted
+++ resolved
@@ -32,11 +32,8 @@
         'matplotlib>=3.1.3',
         'mocket',  # testing
         'numpy',
-<<<<<<< HEAD
         'photutils',
-=======
         'Pillow',
->>>>>>> b5f572f1
         'pycodestyle',  # testing
         'pyserial',
         'pytest',  # testing
