--- conflicted
+++ resolved
@@ -1,14 +1,7 @@
 #!/usr/bin/env python
 # Licensed under an MIT style license - see LICENSE.txt
 
-try:
-<<<<<<< HEAD
-  from setuptools import setup, find_packages
-=======
-    from setuptools import setup, find_namespace_packages
->>>>>>> ed43f270
-except ImportError:
-  from distutils.core import setup
+from setuptools import setup, find_namespace_packages
 
 import itertools
 
