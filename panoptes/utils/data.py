--- conflicted
+++ resolved
@@ -4,17 +4,8 @@
 import os
 import shutil
 
-<<<<<<< HEAD
-from .logger import logger
-
-# Use custom location for download
-from astropy.utils.iers import conf as iers_conf
-iers_conf.iers_auto_url = 'https://storage.googleapis.com/panoptes-resources/iers/ser7.dat'
-iers_conf.iers_auto_url_mirror = 'https://storage.googleapis.com/panoptes-resources/iers/ser7.dat'
-=======
 from astroplan import download_IERS_A
 from astropy.utils import data
->>>>>>> e7d133eb
 
 from .logger import logger
 
@@ -53,19 +44,9 @@
     def download_all_files(self):
         """Downloads the files according to the attributes of this object."""
         result = True
-<<<<<<< HEAD
-        try:
-            download_IERS_A()
-        except Exception as e:
-            if not self.keep_going:
-                raise e
-            logger.warning(f'Failed to download IERS A bulletin: {e}')
-            result = False
-=======
 
         result = self.download_iers()
 
->>>>>>> e7d133eb
         if self.wide_field:
             for i in range(4110, 4119):
                 if not self.download_one_file(f'4100/index-{i}.fits'):
@@ -122,66 +103,4 @@
         """Creates the data folder if it does not exist."""
         if not os.path.exists(self.data_folder):
             logger.info("Creating data folder: {}.".format(self.data_folder))
-<<<<<<< HEAD
             os.makedirs(self.data_folder)
-
-
-def main():
-    parser = argparse.ArgumentParser(
-        description=__doc__, formatter_class=argparse.RawDescriptionHelpFormatter)
-    parser.add_argument(
-        '--folder',
-        help='Destination folder for astrometry indices. Default: {}'.format(DEFAULT_DATA_FOLDER),
-        default=DEFAULT_DATA_FOLDER)
-
-    group = parser.add_mutually_exclusive_group()
-    group.add_argument(
-        '--keep-going',
-        action='store_true',
-        help='Ignore download failures and keep going to the other downloads (default)')
-    group.add_argument(
-        '--no-keep-going', action='store_true', help='Fail immediately if any download fails')
-
-    group = parser.add_mutually_exclusive_group()
-    group.add_argument(
-        '--narrow-field', action='store_true', help='Do download narrow field indices')
-    group.add_argument(
-        '--no-narrow-field',
-        action='store_true',
-        help='Skip downloading narrow field indices (default)')
-
-    group = parser.add_mutually_exclusive_group()
-    group.add_argument(
-        '--wide-field', action='store_true', help='Do download wide field indices (default)')
-    group.add_argument(
-        '--no-wide-field', action='store_true', help='Skip downloading wide field indices')
-
-    args = parser.parse_args()
-
-    if args.folder and not os.path.exists(args.folder):
-        logger.info("Warning, data folder {} does not exist.".format(args.folder))
-
-    keep_going = args.keep_going or not args.no_keep_going
-
-    # --no_narrow_field is the default, so the the args list below ignores args.no_narrow_field.
-    dl = Downloader(
-        data_folder=args.folder,
-        keep_going=keep_going,
-        narrow_field=args.narrow_field,
-        wide_field=args.wide_field or not args.no_wide_field)
-    success = dl.download_all_files()
-
-    # Docker builds are failing if one of the files is missing, which shouldn't
-    # be the case. This will all need to be reworked as part of our IERS updates.
-    if success is False and keep_going is True:
-        success = True
-
-    return success
-
-
-if __name__ == '__main__':
-    if not main():
-        sys.exit(1)
-=======
-            os.makedirs(self.data_folder)
->>>>>>> e7d133eb
