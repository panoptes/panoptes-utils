--- conflicted
+++ resolved
@@ -262,8 +262,6 @@
     """
     weights = np.ones(periods) / periods
     return np.convolve(data_set, weights, mode='same')
-<<<<<<< HEAD
-=======
 
 
 def image_id_from_path(path):
@@ -307,5 +305,4 @@
         result.group('unit_id'),
         result.group('camera_id'),
         result.group('sequence_id')
-    )
->>>>>>> 4d44a895
+    )