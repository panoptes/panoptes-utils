--- conflicted
+++ resolved
@@ -7,11 +7,7 @@
 from contextlib import suppress
 
 from panoptes.utils.logger import get_root_logger
-<<<<<<< HEAD
-from panoptes.utils.error import BadSerialConnection
-=======
 from panoptes.utils import error
->>>>>>> ca8e4733
 from panoptes.utils.serializers import from_json
 
 
@@ -270,16 +266,11 @@
             (ts, line) = self.get_reading()
             if not line:
                 continue
-<<<<<<< HEAD
-            data = from_json(line)
-            if data:
-                return (ts, data)
-=======
+
             with suppress(error.InvalidDeserialization):
                 data = from_json(line)
                 if data:
                     return (ts, data)
->>>>>>> ca8e4733
         return None
 
     def reset_input_buffer(self):
