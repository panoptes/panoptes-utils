# Changelog

All notable changes to this project will be documented in this file.

The format is based on [Keep a Changelog](https://keepachangelog.com/en/1.0.0/),
and this project adheres to [Semantic Versioning](https://semver.org/spec/v2.0.0.html).

- [Changelog](#changelog)
  - [[0.2.10dev]](#0210dev)
    - [Added](#added)
    - [Bug fixes](#bug-fixes)
    - [Changed](#changed)
  - [[0.2.9] - 2020-03-27](#029---2020-03-27)
  - [[0.2.8] - 2020-03-27](#028---2020-03-27)
    - [Changed](#changed-1)
  - [[0.2.7] - 2020-03-22 (hotfix)](#027---2020-03-22-hotfix)
    - [Added](#added-1)
    - [Bug fixes](#bug-fixes-1)
  - [[0.2.6] - 2020-03-22](#026---2020-03-22)
    - [Added](#added-2)
    - [Bug fixes](#bug-fixes-2)
    - [Changed](#changed-2)
    - [Removed](#removed)
  - [[0.2.5] - 2020-03-18](#025---2020-03-18)
    - [Added](#added-3)
    - [Bug fixes](#bug-fixes-3)
    - [Changed](#changed-3)
    - [Removed](#removed-1)
  - [[0.2.4] - 2020-03-11](#024---2020-03-11)
    - [Changed](#changed-4)
    - [Removed](#removed-2)
  - [[0.2.3] - 2020-03-08](#023---2020-03-08)
    - [Changed](#changed-5)
    - [Removed](#removed-3)
  - [[Unreleased]](#unreleased)
    - [Changed](#changed-6)
  - [[0.2.2] - 2020-03-05](#022---2020-03-05)
    - [Bug fixes](#bug-fixes-4)
    - [Changed](#changed-7)
    - [Removed](#removed-4)
  - [[0.2.0] - 2020-03-04](#020---2020-03-04)
    - [Added](#added-4)
    - [Bug fixes](#bug-fixes-5)
    - [Changed](#changed-8)
  - [[0.1.0] - 2020-03-04](#010---2020-03-04)
  - [[0.0.8] - 2019-06-29](#008---2019-06-29)
    - [Added](#added-5)
    - [Bug fixes](#bug-fixes-6)
    - [Changed](#changed-9)
  - [[0.0.7] - 2019-05-26](#007---2019-05-26)
    - [Added](#added-6)
    - [Changed](#changed-10)
  - [[0.0.6] - 2019-04-29](#006---2019-04-29)
    - [Added](#added-7)
    - [Changed](#changed-11)
  - [[0.0.5] - 2019-04-09](#005---2019-04-09)
    - [Added](#added-8)
    - [Changed](#changed-12)

## [0.2.10dev]

### Added

* `get_stars_from_footprint` can accept a `WCS` directly instead of just the output from `calc_footprint()`. (#164)
<<<<<<< HEAD
* Ability to create different tags for the docker image. The `develop` directory is now used to create a `develop` image and is provided along with `latest`. (#165)
=======
* `get_rgb_backgrounds(return_separate)` will now return the `Background2D` objects. (#166)
>>>>>>> 7c686629

### Bug fixes

* `image_id_from_path` and `sequence_id_from_path` can recognize a zero in the `camera_id` and `None` when no match. (#163)
* Fixed the bigquery client param for star lookup. (#164)

### Changed

* Docker entrypoint no longer tries to activate service account if `$GOOGLE_APPLICATION_CREDENTIALS` is found. The python client libraries will recognize the env var so this means we can avoid installing `gcloud` utilities just to activate. (#165)


## [0.2.9] - 2020-03-27

Pointless version bump because of issue with [PyPi](https://github.com/pypa/packaging-problems/issues/74).

## [0.2.8] - 2020-03-27

Thanks first-time contributer @preethi524! :tada:

### Changed

* Ability to return separate RGB backgrounds. (#162)
* Increase coverage. (#161)

## [0.2.7] - 2020-03-22 (hotfix)

### Added

* Basic serialization of `Exception`. (#160)

### Bug fixes

* Add `args` and `kwargs` to `get_rgb_background`. (#160)

## [0.2.6] - 2020-03-22

### Added

* `get_rgb_background` added to the `bayer` module. (#158)
* `getwcs` thin-wrapper added to `fits` module. (#158)
* Added `sources` utils. (#158)

### Bug fixes

* Changed scope of test data files to `function`. (#158)

### Changed

* Docker
  * Change to `python:3.8-slim-buster` for base image. Only `amd64` support for now. (#155)
  * Simplified docker files. (#155)
  * Switching from Travis to GHA: (#155)
    * Travis builds docker image before testing.
    * Travis doesn't upload coverage.
    * Don't update module inside container during entrypoint.
  * Fixed user permissions for $HOME and $PANDIR. (#155)
    * :warning: The docker container only really likes it when user id `1000` is running the system.
  * Remove GCP Cloud SQL proxy support.
  * Installed `sextractor`. (#158)
  * Added `pandas`. (#158)
  * Default `panoptes` user has password `panoptes`. (#158)

### Removed

* Docker (#155)
  * Remove anaconda
* Polar alignment utils (#156)


## [0.2.5] - 2020-03-18

### Added

* Github Actions testing and coverage upload. (#145)
  * Log files for testing are created as an artifact.
* `PanLogger` helper class added. Mostly handles formatting but can also track handlers. (#145)

### Bug fixes

* Fixed top-level namespace so we can have other `panoptes` repos. (#150, fixes #137)

### Changed

* Data files for testing are copied before tests. Allows for reuse of unsolved fits file. (#144)
* Fix astrometry data file directories in Docker images. (#144)

### Removed

* The docker image no longer updates `panoptes-utils` when using `run-tests.sh`. (#145)

## [0.2.4] - 2020-03-11

### Changed

* Disallow zipped packages, which also interfere with namespace (#142)

### Removed

* `photutils` dependency for recangular apertures in the `show_stamps` method.

## [0.2.3] - 2020-03-08

Small point release to correct namespace and remove some bloat.

### Changed

* Fixed top-level namespace so we can have other `panoptes` repos. (#137)

### Removed

* Dependencies that will be deprecated soon and are causing bloat: `photutils`, `scikit-image`. (#138)

## [Unreleased]

### Changed

* Fixed top-level namespace so we can have other `panoptes` repos (#137, #150).

## [0.2.2] - 2020-03-05

Mostly some cleanup from the `v0.2.0` release based on integrating all the changes into POCS.

### Bug fixes

* Misc bugs introduced as part of last release, including to `download-data.py` script.
* Custom exceptions now properly pass `kwargs` through to parent (#135).

### Changed

* New script for downloading data, `scripts/download-data.py`. This helped resolve some issues with the relative imports introduced in `v0.2.0` and is cleaner. (#129)
* All dependencies are smashed into one "feature" in `setup.py` to make `pip-tools` work well. This will fix the docker image problems introduced in `v0.2.1`. (#136)

### Removed

* The `get_root_logger` and associated tests (#134).

## [0.2.0] - 2020-03-04

First big overhaul of the repository. Pulls in features that were duplicated or scattered across [POCS](https://github.com/panoptes/POCS.git) and [PIAA](https://github.com/panoptes/PIAA.git). Removes a lot of code that wasn't being used or was otherwise clutter. Overhauls the logging system to use [`loguru`](https://github.com/Delgan/loguru) so things are simplified. Updates to documentation.

### Added
* Config Server
  * See the description in the [README](README.md#id11)
* [Versioneer](https://github.com/warner/python-versioneer) for version strings (#123).
* Read the docs config (#123).

### Bug fixes
* IERS Mirror (#65, #67)

### Changed
* Docker updates
  * See #68 and #75 for list.
* Logging:
  * Switch to [`loguru`](https://github.com/Delgan/loguru). This simplifies our logging system. Also gives us access to the `trace` (lower than `debug`, good for hardware and other debug we don't need to see during operation) and `success` (higher than `info`) levels, which would be nice to start implementing. (#123)
* Consistent use of relative imports. (#123)
* Documentation updates. (#97, #119, #120, #123)
* Repo cleanup. (#97, #123)
* Using GitHub Actions for testing. (#100, #101)
* Using [`pip-tools`](https://github.com/jazzband/pip-tools) for dependency management.

## [0.1.0] - 2020-03-04

Changes and cleanup on the way to a (more) stable release. See `0.2.0` for list of changes.

## [0.0.8] - 2019-06-29

Bringing things in line with updates to `POCS` for docker and `panoptes-utils` use.

### Added

* Serial handlers move to panoptes-utils from POCS.
* Tests and coverage.
* `improve_wcs` (moved from PIAA).
* `~utils.fits.getdata` to match other fits convenience functions, allowing for fpack files.

### Bug fixes

* Serialization fixes.
  * Use our serialization everywhere (e.g. messaging)
  * Closes #panoptes/POCS/issues/818
  * Closes #panoptes/POCS/issues/103

### Changed

* Setup/Install:
  * Scripts are renamed to have `panoptes` prefix.
  * Scripts are installed as part of setup.
  * Script improments to make more robust and portable.
* Docker Updates:
  * Don't use anaconda.
* Testing:
  * Overhaul of config_server use in testing.
  * Testing config file is separated from any regular config files.
* Logging:
  * Silence some 3rd party logs.


## [0.0.7] - 2019-05-26

### Added

* Added bayer utilities. :camera:
* Added Cloud SQL utilities. :cloud:

### Changed

* **Breaking** Changed namespace so no underscores, i.e. `from panoptes.utils import time`.
* Docker updates:
  * Use slim python images and not anaconda on amd64.
  * Adding zsh as default shell along with some customizations.
  * Entrypoint script properly authenticates to google cloud if possible.
  * Added amd64 only build scripts.

## [0.0.6] - 2019-04-29

### Added

* Docker containers created:
  * `panoptes-base` for base OS and system packages, including astrometry.net and friends.
  * `panoptes-utils` for container containing base utilities.
  * Script for building containers in GCR.
* Consistent JSON and YAML serializers.
* Configuration Server (Flask/JSON microservice).

### Changed

* **Minimum Python version is 3.6**
* Default PanDB type is changed to `memory`.
* Documentation updates.
* Bux fixes and code improvements.

## [0.0.5] - 2019-04-09

### Added

* Added a change log :tada:

### Changed

* Drop `orjson` and revert to `json` for the JSON serializers.<|MERGE_RESOLUTION|>--- conflicted
+++ resolved
@@ -62,11 +62,8 @@
 ### Added
 
 * `get_stars_from_footprint` can accept a `WCS` directly instead of just the output from `calc_footprint()`. (#164)
-<<<<<<< HEAD
 * Ability to create different tags for the docker image. The `develop` directory is now used to create a `develop` image and is provided along with `latest`. (#165)
-=======
-* `get_rgb_backgrounds(return_separate)` will now return the `Background2D` objects. (#166)
->>>>>>> 7c686629
+* `get_rgb_backgrounds(return_separate=True)` will now return the `Background2D` objects. (#166)
 
 ### Bug fixes
 
