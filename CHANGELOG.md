# Changelog
All notable changes to this project will be documented in this file.

The format is based on [Keep a Changelog](https://keepachangelog.com/en/1.0.0/),
and this project adheres to [Semantic Versioning](https://semver.org/spec/v2.0.0.html).

## [0.0.8] - 2019-06-29
Bringing things in line with updates to POCS for docker and panoptes-utils use.
### Changed
* Setup/Install:
    * Scripts are renamed to have `panoptes` prefix.
    * Scripts are installed as part of setup.
    * Script improments to make more robust and portable.
* Docker Updates:
    * Don't use anaconda.
* Testing:
    * Overhaul of config_server use in testing.
    * Testing config file is separated from any regular config files.
* Logging:
    * Silence some 3rd party logs.

### Bug fixes
* Serialization fixes.
    * Use our serialization everywhere (e.g. messaging)
    * Closes #panoptes/POCS/issues/818
    * Closes #panoptes/POCS/issues/103

### Added
* Serial handlers move to panoptes-utils from POCS.
* Tests and coverage.
* `improve_wcs` (moved from PIAA).
* `~utils.fits.getdata` to match other fits convenience functions, allowing for
fpack files.


<<<<<<< HEAD

## [0.0.7] - 2019-05-26
### Changed
=======
## [0.0.7] - 2019-05-26
## Changed
>>>>>>> c9804a4a
* **Breaking** Changed namespace so no underscores, i.e. `from panoptes.utils import time`.
* Docker updates:
  * Use slim python images and not anaconda on amd64.
  * Adding zsh as default shell along with some customizations.
  * Entrypoint script properly authenticates to google cloud if possible.
  * Added amd64 only build scripts.

### Added
* Added bayer utilities. :camera:
* Added Cloud SQL utilities. :cloud:

## [0.0.6] - 2019-04-29
### Added
* Docker containers created:
	* `panoptes-base` for base OS and system packages, including astrometry.net and friends.
	* `panoptes-utils` for container containing base utilities.
	* Script for building containers in GCR.
* Consistent JSON and YAML serializers.
* Configuration Server (Flask/JSON microservice).

### Changed
* **Minimum Python version is 3.6**
* Default PanDB type is changed to `memory`.
* Documentation updates.
* Bux fixes and code improvements.

## [0.0.5] - 2019-04-09
### Added
* Added a change log :tada:

### Changed
* Drop `orjson` and revert to `json` for the JSON serializers.
<|MERGE_RESOLUTION|>--- conflicted
+++ resolved
@@ -33,14 +33,8 @@
 fpack files.
 
 
-<<<<<<< HEAD
-
 ## [0.0.7] - 2019-05-26
 ### Changed
-=======
-## [0.0.7] - 2019-05-26
-## Changed
->>>>>>> c9804a4a
 * **Breaking** Changed namespace so no underscores, i.e. `from panoptes.utils import time`.
 * Docker updates:
   * Use slim python images and not anaconda on amd64.
