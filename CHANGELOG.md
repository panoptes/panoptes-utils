--- conflicted
+++ resolved
@@ -31,11 +31,6 @@
 * `improve_wcs` (moved from PIAA).
 * `~utils.fits.getdata` to match other fits convenience functions, allowing for
 fpack files.
-
-<<<<<<< HEAD
-
-=======
->>>>>>> 50a05055
 
 ## [0.0.7] - 2019-05-26
 ### Changed
