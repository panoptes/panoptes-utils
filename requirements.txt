--- conflicted
+++ resolved
@@ -5,10 +5,7 @@
 matplotlib >= 3.0.0
 mocket
 numpy >= 1.12.1, !=1.15.3
-<<<<<<< HEAD
-=======
 orjson
->>>>>>> fff127e4
 photutils
 pyserial >= 3.1.1
 python_dateutil >= 2.5.3
